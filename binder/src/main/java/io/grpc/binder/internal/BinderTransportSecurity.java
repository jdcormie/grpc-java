/*
 * Copyright 2020 The gRPC Authors
 *
 * Licensed under the Apache License, Version 2.0 (the "License");
 * you may not use this file except in compliance with the License.
 * You may obtain a copy of the License at
 *
 *     http://www.apache.org/licenses/LICENSE-2.0
 *
 * Unless required by applicable law or agreed to in writing, software
 * distributed under the License is distributed on an "AS IS" BASIS,
 * WITHOUT WARRANTIES OR CONDITIONS OF ANY KIND, either express or implied.
 * See the License for the specific language governing permissions and
 * limitations under the License.
 */

package io.grpc.binder.internal;

import com.google.common.util.concurrent.FutureCallback;
import com.google.common.util.concurrent.Futures;
import com.google.common.util.concurrent.ListenableFuture;
import com.google.common.util.concurrent.MoreExecutors;
import io.grpc.Attributes;
import io.grpc.Internal;
import io.grpc.Metadata;
import io.grpc.MethodDescriptor;
import io.grpc.SecurityLevel;
import io.grpc.ServerBuilder;
import io.grpc.ServerCall;
import io.grpc.ServerCallHandler;
import io.grpc.ServerInterceptor;
import io.grpc.Status;
import io.grpc.internal.GrpcAttributes;
import java.util.concurrent.CancellationException;
import java.util.concurrent.ConcurrentHashMap;
import java.util.concurrent.ExecutionException;
import java.util.concurrent.Executor;
import javax.annotation.CheckReturnValue;
import javax.annotation.Nullable;

/**
 * Manages security for an Android Service hosted gRPC server.
 *
 * <p>Attaches authorization state to a newly-created transport, and contains a
 * ServerInterceptor which ensures calls are authorized before allowing them to proceed.
 */
public final class BinderTransportSecurity {

  private static final Attributes.Key<TransportAuthorizationState> TRANSPORT_AUTHORIZATION_STATE =
      Attributes.Key.create("internal:transport-authorization-state");

  private BinderTransportSecurity() {}

  /**
   * Install a security policy on an about-to-be created server.
   *
   * @param serverBuilder The ServerBuilder being used to create the server.
   */
  @Internal
  public static void installAuthInterceptor(ServerBuilder<?> serverBuilder) {
    serverBuilder.intercept(new ServerAuthInterceptor());
  }

  /**
   * Attach the given security policy to the transport attributes being built. Will be used by the
   * auth interceptor to confirm accept or reject calls.
   *
   * @param builder The {@link Attributes.Builder} for the transport being created.
   * @param remoteUid The remote UID of the transport.
   * @param serverPolicyChecker The policy checker for this transport.
<<<<<<< HEAD
   * @param offloadExecutor used for blocking or expensive work if necessary
   */
  @Internal
  public static void attachAuthAttrs(
      Attributes.Builder builder, int remoteUid, ServerPolicyChecker serverPolicyChecker,
      Executor offloadExecutor) {
    builder
        .set(
            TRANSPORT_AUTHORIZATION_STATE,
            new TransportAuthorizationState(remoteUid, serverPolicyChecker, offloadExecutor))
=======
   * @param executor used for calling into the application. Must outlive the transport.
   */
  @Internal
  public static void attachAuthAttrs(
      Attributes.Builder builder,
      int remoteUid,
      ServerPolicyChecker serverPolicyChecker,
      Executor executor) {
    builder
        .set(
            TRANSPORT_AUTHORIZATION_STATE,
            new TransportAuthorizationState(remoteUid, serverPolicyChecker, executor))
>>>>>>> 15ad9f54
        .set(GrpcAttributes.ATTR_SECURITY_LEVEL, SecurityLevel.PRIVACY_AND_INTEGRITY);
  }

  /**
   * Intercepts server calls and ensures they're authorized before allowing them to proceed.
   * Authentication state is fetched from the call attributes, inherited from the transport.
   */
  private static final class ServerAuthInterceptor implements ServerInterceptor {

    @Override
    public <ReqT, RespT> ServerCall.Listener<ReqT> interceptCall(
        ServerCall<ReqT, RespT> call, Metadata headers, ServerCallHandler<ReqT, RespT> next) {
<<<<<<< HEAD
      TransportAuthorizationState transpoAuthState =
          call.getAttributes().get(TRANSPORT_AUTHORIZATION_STATE);
      ListenableFuture<Status> authStatusFuture =
          transpoAuthState.checkAuthorization(call.getMethodDescriptor());
=======
      TransportAuthorizationState transportAuthState =
          call.getAttributes().get(TRANSPORT_AUTHORIZATION_STATE);
      ListenableFuture<Status> authStatusFuture =
          transportAuthState.checkAuthorization(call.getMethodDescriptor());
>>>>>>> 15ad9f54

      // Most SecurityPolicy will have synchronous implementations that provide an
      // immediately-resolved Future. In that case, short-circuit to avoid unnecessary allocations
      // and asynchronous code if the authorization result is already present.
      if (!authStatusFuture.isDone()) {
<<<<<<< HEAD
        return newServerCallListenerForPendingAuthResult(authStatusFuture,
            transpoAuthState.offloadExecutor, call, headers, next);
=======
        return newServerCallListenerForPendingAuthResult(
            authStatusFuture, transportAuthState.executor, call, headers, next);
>>>>>>> 15ad9f54
      }

      Status authStatus;
      try {
        authStatus = Futures.getDone(authStatusFuture);
      } catch (ExecutionException | CancellationException e) {
        // Failed futures are treated as an internal error rather than a security rejection.
        authStatus = Status.INTERNAL.withCause(e);
        @Nullable String message = e.getMessage();
        if (message != null) {
          authStatus = authStatus.withDescription(message);
        }
      }

      if (authStatus.isOk()) {
        return next.startCall(call, headers);
      } else {
        call.close(authStatus, new Metadata());
        return new ServerCall.Listener<ReqT>() {};
      }
    }

    private <ReqT, RespT> ServerCall.Listener<ReqT> newServerCallListenerForPendingAuthResult(
<<<<<<< HEAD
            ListenableFuture<Status> authStatusFuture,
            Executor offloadExecutor,
            ServerCall<ReqT, RespT> call,
            Metadata headers,
            ServerCallHandler<ReqT, RespT> next) {
      PendingAuthListener<ReqT, RespT> listener = new PendingAuthListener<>();
      Futures.addCallback(
              authStatusFuture,
              new FutureCallback<Status>() {
                @Override
                public void onSuccess(Status authStatus) {
                  if (!authStatus.isOk()) {
                    call.close(authStatus, new Metadata());
                    return;
                  }

                  listener.startCall(call, headers, next);
                }

                @Override
                public void onFailure(Throwable t) {
                  call.close(
                          Status.INTERNAL.withCause(t).withDescription("Authorization future failed"),
                          new Metadata());
                }
              }, offloadExecutor);
=======
        ListenableFuture<Status> authStatusFuture,
        Executor executor,
        ServerCall<ReqT, RespT> call,
        Metadata headers,
        ServerCallHandler<ReqT, RespT> next) {
      PendingAuthListener<ReqT, RespT> listener = new PendingAuthListener<>();
      Futures.addCallback(
          authStatusFuture,
          new FutureCallback<Status>() {
            @Override
            public void onSuccess(Status authStatus) {
              if (!authStatus.isOk()) {
                call.close(authStatus, new Metadata());
                return;
              }

              listener.startCall(call, headers, next);
            }

            @Override
            public void onFailure(Throwable t) {
              call.close(
                  Status.INTERNAL.withCause(t).withDescription("Authorization future failed"),
                  new Metadata());
            }
          },
          executor);
>>>>>>> 15ad9f54
      return listener;
    }
  }

  /**
   * Maintains the authorization state for a single transport instance. This class lives for the
   * lifetime of a single transport.
   */
  private static final class TransportAuthorizationState {
    private final int uid;
    private final ServerPolicyChecker serverPolicyChecker;
    private final ConcurrentHashMap<String, ListenableFuture<Status>> serviceAuthorization;
<<<<<<< HEAD
    private final Executor offloadExecutor;

    /**
     * @param offloadExecutor must remain valid for the lifetime of the associated transport
     */
    TransportAuthorizationState(int uid, ServerPolicyChecker serverPolicyChecker,
        Executor offloadExecutor) {
      this.uid = uid;
      this.serverPolicyChecker = serverPolicyChecker;
      this.offloadExecutor = offloadExecutor;
=======
    private final Executor executor;

    /**
     * @param executor used for calling into the application. Must outlive the transport.
     */
    TransportAuthorizationState(
        int uid, ServerPolicyChecker serverPolicyChecker, Executor executor) {
      this.uid = uid;
      this.serverPolicyChecker = serverPolicyChecker;
      this.executor = executor;
>>>>>>> 15ad9f54
      serviceAuthorization = new ConcurrentHashMap<>(8);
    }

    /** Get whether we're authorized to make this call. */
    @CheckReturnValue
    ListenableFuture<Status> checkAuthorization(MethodDescriptor<?, ?> method) {
      String serviceName = method.getServiceName();
      // Only cache decisions if the method can be sampled for tracing,
      // which is true for all generated methods. Otherwise, programmatically
      // created methods could cause this cache to grow unbounded.
      boolean useCache = method.isSampledToLocalTracing();
      if (useCache) {
        @Nullable ListenableFuture<Status> authorization = serviceAuthorization.get(serviceName);
        if (authorization != null) {
          // Authorization check exists and is a pending or successful future (even if for a
          // failed authorization).
          return authorization;
        }
      }
      // Under high load, this may trigger a large number of concurrent authorization checks that
      // perform essentially the same work and have the potential of exhausting the resources they
      // depend on. This was a non-issue in the past with synchronous policy checks due to the
      // fixed-size nature of the thread pool this method runs under.
      //
      // TODO(10669): evaluate if there should be at most a single pending authorization check per
      //  (uid, serviceName) pair at any given time.
      ListenableFuture<Status> authorization =
          serverPolicyChecker.checkAuthorizationForServiceAsync(uid, serviceName, offloadExecutor);
      if (useCache) {
        serviceAuthorization.putIfAbsent(serviceName, authorization);
        Futures.addCallback(authorization, new FutureCallback<Status>() {
          @Override
          public void onSuccess(Status result) {}

          @Override
          public void onFailure(Throwable t) {
            serviceAuthorization.remove(serviceName, authorization);
          }
        }, MoreExecutors.directExecutor());
      }
      return authorization;
    }
  }

  /**
   * Decides whether a given Android UID is authorized to access some resource.
   *
   * <p>This class provides the asynchronous version of {@link io.grpc.binder.SecurityPolicy},
   * allowing implementations of authorization logic that involves slow or asynchronous calls
   * without ever blocking the calling thread.
   *
   * @see io.grpc.binder.SecurityPolicy
   */
  public interface ServerPolicyChecker {
    /**
     * Returns whether the given Android UID is authorized to access a particular service.
     *
     * <p>This method never throws an exception. If the execution of the security policy check
     * fails, a failed future with such exception is returned.
     *
     * <p>This method never blocks the calling thread.
     *
     * @param uid The Android UID to authenticate.
     * @param serviceName The name of the gRPC service being called.
     * @param offloadExecutor used for blocking or expensive work if necessary
     * @return a future with the result of the authorization check. A failed future represents a
     *    failure to perform the authorization check, not that the access is denied.
     */
    ListenableFuture<Status> checkAuthorizationForServiceAsync(int uid, String serviceName,
        Executor offloadExecutor);
  }
}<|MERGE_RESOLUTION|>--- conflicted
+++ resolved
@@ -68,19 +68,8 @@
    * @param builder The {@link Attributes.Builder} for the transport being created.
    * @param remoteUid The remote UID of the transport.
    * @param serverPolicyChecker The policy checker for this transport.
-<<<<<<< HEAD
+   * @param executor used for calling into the application. Must outlive the transport.
    * @param offloadExecutor used for blocking or expensive work if necessary
-   */
-  @Internal
-  public static void attachAuthAttrs(
-      Attributes.Builder builder, int remoteUid, ServerPolicyChecker serverPolicyChecker,
-      Executor offloadExecutor) {
-    builder
-        .set(
-            TRANSPORT_AUTHORIZATION_STATE,
-            new TransportAuthorizationState(remoteUid, serverPolicyChecker, offloadExecutor))
-=======
-   * @param executor used for calling into the application. Must outlive the transport.
    */
   @Internal
   public static void attachAuthAttrs(
@@ -91,8 +80,7 @@
     builder
         .set(
             TRANSPORT_AUTHORIZATION_STATE,
-            new TransportAuthorizationState(remoteUid, serverPolicyChecker, executor))
->>>>>>> 15ad9f54
+            new TransportAuthorizationState(remoteUid, serverPolicyChecker, executor, offloadExecutor))
         .set(GrpcAttributes.ATTR_SECURITY_LEVEL, SecurityLevel.PRIVACY_AND_INTEGRITY);
   }
 
@@ -105,29 +93,17 @@
     @Override
     public <ReqT, RespT> ServerCall.Listener<ReqT> interceptCall(
         ServerCall<ReqT, RespT> call, Metadata headers, ServerCallHandler<ReqT, RespT> next) {
-<<<<<<< HEAD
-      TransportAuthorizationState transpoAuthState =
-          call.getAttributes().get(TRANSPORT_AUTHORIZATION_STATE);
-      ListenableFuture<Status> authStatusFuture =
-          transpoAuthState.checkAuthorization(call.getMethodDescriptor());
-=======
       TransportAuthorizationState transportAuthState =
           call.getAttributes().get(TRANSPORT_AUTHORIZATION_STATE);
       ListenableFuture<Status> authStatusFuture =
           transportAuthState.checkAuthorization(call.getMethodDescriptor());
->>>>>>> 15ad9f54
 
       // Most SecurityPolicy will have synchronous implementations that provide an
       // immediately-resolved Future. In that case, short-circuit to avoid unnecessary allocations
       // and asynchronous code if the authorization result is already present.
       if (!authStatusFuture.isDone()) {
-<<<<<<< HEAD
         return newServerCallListenerForPendingAuthResult(authStatusFuture,
-            transpoAuthState.offloadExecutor, call, headers, next);
-=======
-        return newServerCallListenerForPendingAuthResult(
-            authStatusFuture, transportAuthState.executor, call, headers, next);
->>>>>>> 15ad9f54
+            transpoAuthState.executor, call, headers, next);
       }
 
       Status authStatus;
@@ -151,34 +127,6 @@
     }
 
     private <ReqT, RespT> ServerCall.Listener<ReqT> newServerCallListenerForPendingAuthResult(
-<<<<<<< HEAD
-            ListenableFuture<Status> authStatusFuture,
-            Executor offloadExecutor,
-            ServerCall<ReqT, RespT> call,
-            Metadata headers,
-            ServerCallHandler<ReqT, RespT> next) {
-      PendingAuthListener<ReqT, RespT> listener = new PendingAuthListener<>();
-      Futures.addCallback(
-              authStatusFuture,
-              new FutureCallback<Status>() {
-                @Override
-                public void onSuccess(Status authStatus) {
-                  if (!authStatus.isOk()) {
-                    call.close(authStatus, new Metadata());
-                    return;
-                  }
-
-                  listener.startCall(call, headers, next);
-                }
-
-                @Override
-                public void onFailure(Throwable t) {
-                  call.close(
-                          Status.INTERNAL.withCause(t).withDescription("Authorization future failed"),
-                          new Metadata());
-                }
-              }, offloadExecutor);
-=======
         ListenableFuture<Status> authStatusFuture,
         Executor executor,
         ServerCall<ReqT, RespT> call,
@@ -206,7 +154,6 @@
             }
           },
           executor);
->>>>>>> 15ad9f54
       return listener;
     }
   }
@@ -219,29 +166,19 @@
     private final int uid;
     private final ServerPolicyChecker serverPolicyChecker;
     private final ConcurrentHashMap<String, ListenableFuture<Status>> serviceAuthorization;
-<<<<<<< HEAD
+    private final Executor executor;
     private final Executor offloadExecutor;
 
     /**
+     * @param executor used for calling into the application. Must outlive the transport.
      * @param offloadExecutor must remain valid for the lifetime of the associated transport
      */
     TransportAuthorizationState(int uid, ServerPolicyChecker serverPolicyChecker,
-        Executor offloadExecutor) {
-      this.uid = uid;
-      this.serverPolicyChecker = serverPolicyChecker;
-      this.offloadExecutor = offloadExecutor;
-=======
-    private final Executor executor;
-
-    /**
-     * @param executor used for calling into the application. Must outlive the transport.
-     */
-    TransportAuthorizationState(
-        int uid, ServerPolicyChecker serverPolicyChecker, Executor executor) {
+        Executor executor, Executor offloadExecutor) {
       this.uid = uid;
       this.serverPolicyChecker = serverPolicyChecker;
       this.executor = executor;
->>>>>>> 15ad9f54
+      this.offloadExecutor = offloadExecutor;
       serviceAuthorization = new ConcurrentHashMap<>(8);
     }
 
