--- conflicted
+++ resolved
@@ -182,10 +182,7 @@
     isBuilt = true;
     // We install the security interceptor last, so it's closest to the transport.
     BinderTransportSecurity.installAuthInterceptor(this);
-<<<<<<< HEAD
-=======
     internalBuilder.setExecutorPool(serverImplBuilder.getExecutorPool());
->>>>>>> 15ad9f54
     return super.build();
   }
 }